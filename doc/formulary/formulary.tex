--- conflicted
+++ resolved
@@ -24,91 +24,91 @@
 \section{DC motors}\label{sec:dc_motors}
 \subsection{Electrical and mechanical balance}
 \begin{align}
-&V_a(t) = R_ai_a(t) + L_a\frac{di_a(t)}{dt} + v_{emf}(t)\\
-&v_{emf}(t) = k_v\omega(t)
+   & V_a(t) = R_ai_a(t) + L_a\frac{di_a(t)}{dt} + v_{emf}(t) \\
+   & v_{emf}(t) = k_v\omega(t)
 \end{align}
 in control domain:
 \begin{align}
- &V_a= (R_a + sL_a)I_a+ V_{emf}\\
-    &V_{emf} = k_v\omega
-\end{align}
-where $V_a$ is the voltage applied to the motor, $R_a$ is the armature 
-resistance, $L_a$ is the armature inductance, $i_a$ is the armature 
+   & V_a= (R_a + sL_a)I_a+ V_{emf} \\
+   & V_{emf} = k_v\omega
+\end{align}
+where $V_a$ is the voltage applied to the motor, $R_a$ is the armature
+resistance, $L_a$ is the armature inductance, $i_a$ is the armature
 current, $v_{emf}$ is the back emf, $k_v$ is the back emf constant
- and $\omega$ is the angular velocity of the motor.
-\begin{align}
-    &\tau_m(t) = I_m(t)\frac{d\omega(t)}{dt} + F_m\omega(t)+ \tau_{load}(t)\\
-    &\tau_m(t) = k_t i_a(t)
+and $\omega$ is the angular velocity of the motor.
+\begin{align}
+   & \tau_m(t) = I_m(t)\frac{d\omega(t)}{dt} + F_m\omega(t)+ \tau_{load}(t) \\
+   & \tau_m(t) = k_t i_a(t)
 \end{align}
 in control domain:
 \begin{align}
-    &T_m= (sI_m + F_m)\omega + T_{load}\\
-    &T_m = k_t I_a
+   & T_m= (sI_m + F_m)\omega + T_{load} \\
+   & T_m = k_t I_a
 \end{align}
 where $\tau_m$ is the motor torque, $I_m$ is the motor inertia,
- $F_m$ is the motor friction, $\tau_{load}$ is the load torque
-  and $k_t$ is the torque constant.
+$F_m$ is the motor friction, $\tau_{load}$ is the load torque
+and $k_t$ is the torque constant.
 \textbf{Note: $k_v = k_t$ numerically!}
 \subsection{Reduction ratio}
 The reduction ratio of a the ransmission chain is the product of the
- reduction ratios of the single elements of the chain:
-\begin{equation}
-    \eta = \sum_{i=1}^n \eta_i
+reduction ratios of the single elements of the chain:
+\begin{equation}
+  \eta = \sum_{i=1}^n \eta_i
 \end{equation}
 \subsubsection{Harmonic drives}
 \begin{align}
-    &\eta  = \frac{\#theet_{FS}}{\#theet_{CS}-\#theet_{FS}} = \frac{\#theet_{FS}}{2}\\
-    &\#theet_{FS} = \#theet_{CS} - 2
+   & \eta  = \frac{\#theet_{FS}}{\#theet_{CS}-\#theet_{FS}} = \frac{\#theet_{FS}}{2} \\
+   & \#theet_{FS} = \#theet_{CS} - 2
 \end{align}
 \subsubsection{Standard gears}
 Given two gears of radius $r_1$ and $r_2$ the reduction ratio is:
 \begin{equation}
-    \eta = \frac{r_2}{r_1}
+  \eta = \frac{r_2}{r_1}
 \end{equation}
 \subsection{Optimal reduction ratio}
 \begin{equation}
-    \eta_{opt} = \sqrt{\frac{J_{load}}{J_{motor}}}
+  \eta_{opt} = \sqrt{\frac{J_{load}}{J_{motor}}}
 \end{equation}
 \subsection{Optimal torque}
-We impose the relation between the angular acceleration 
+We impose the relation between the angular acceleration
 of the load and the motor:
 \begin{equation}
-    \dot{\dot{\theta_{m}}} = \eta\dot{\dot{\theta_{l}}}
-\end{equation}
-\begin{equation}
-    \tau_{m} = J_{m}*\dot{\dot{\theta_m}} +\frac{1}{\eta}(J_{l}*\dot{\dot{\theta_l}})
+  \dot{\dot{\theta_{m}}} = \eta\dot{\dot{\theta_{l}}}
+\end{equation}
+\begin{equation}
+  \tau_{m} = J_{m}*\dot{\dot{\theta_m}} +\frac{1}{\eta}(J_{l}*\dot{\dot{\theta_l}})
 \end{equation}
 \section{Encoders}\label{sec:encoders}
 \subsection{Absolute encoders}
 The resolution of an absolute encoder is given by:
 \begin{equation}
-    res = \frac{2\pi}{2^{N_t}}
+  res = \frac{2\pi}{2^{N_t}}
 \end{equation}
 where $N_t$ is the number of bits of the encoder.
 \textbf{Note: the resolution changes from base to link end!}
 \begin{equation}
-    res_{base} = res_{link}/L
+  res_{base} = res_{link}/L
 \end{equation}
 where L is the length of the link.
 \subsection{Incremental encoders}
 The resolution of an incremental encoder is given by:
 \begin{equation}
-    rse = \frac{2\pi}{2^{N_t}}
+  rse = \frac{2\pi}{2^{N_t}}
 \end{equation}
 The number of bit of the encoder is given by:
 \begin{equation}
-    N_t = \log_2(N_p)
+  N_t = \log_2(N_p)
 \end{equation}
 where $N_p$ is the number of pulses per turn of the encoder.
 \subsection{Multi-turn encoders}
 The number of bits to count the turns in a multi-turn encoder is given by:
 \begin{equation}
-    N_t = \log_2(N_{turns})
+  N_t = \log_2(N_{turns})
 \end{equation}
 where $N_{turns}$ is the number of turns of the encoder.
 The number of turns of the encoder is given by:
 \begin{equation}
-    N_{turns} = \frac{\Delta\theta_{max}*n_r}{2\pi}
+  N_{turns} = \frac{\Delta\theta_{max}*n_r}{2\pi}
 \end{equation}
 where $\delta\theta_{max}$ is the maximum angle of the encoder and $n_r$ is the reduction ratio.
 \section{Rotation Matrices}\label{sec:rotation}
@@ -121,11 +121,11 @@
 \end{itemize}
 \subsection{General Rotation}
 \begin{equation}
-^{A}R_B = \begin{bmatrix}
-x_A  x_B & y_A x_B & z_A x_B \\
-x_A  y_B & y_A y_B & z_A y_B \\
-x_A  z_B & y_A z_B & z_A z_B
-\end{bmatrix}
+  ^{A}R_B = \begin{bmatrix}
+    x_A  x_B & y_A x_B & z_A x_B \\
+    x_A  y_B & y_A y_B & z_A y_B \\
+    x_A  z_B & y_A z_B & z_A z_B
+  \end{bmatrix}
 \end{equation}
 
 \subsection{Rotation direct problem}
@@ -145,11 +145,7 @@
 To find $\theta$ and \textbf{r} from R we fisrt check if there is
 a singularity:
 \begin{equation}
-<<<<<<< HEAD
-  \sin(\theta) = \frac{1}{2}\left(\sqrt{(R_{32}-R_{23})^2+(R_{13}-R_{31})^2+(R_{21}-R_{12})^2}\right)
-=======
-\sin(\theta) = \frac{1}{2}\left(\sqrt{(R_{23}-R_{32})^2+(R_{13}-R_{31})^2+(R_{12}-R_{21})^2}\right)
->>>>>>> ed890480
+  \sin(\theta) = \frac{1}{2}\left(\sqrt{(R_{23}-R_{32})^2+(R_{13}-R_{31})^2+(R_{12}-R_{21})^2}\right)
 \end{equation}
 \subsubsection{singularity (hence $\sin(\theta) = 0$)}
 If it is a singularity we can find \textbf{r} and $\theta$:
@@ -157,19 +153,11 @@
 if $\theta$ is $\pm\pi$:\\
 we set $sin(\theta) = 0$, $\cos(\theta) = -1$ and we find \textbf{r}:
 \begin{equation}
-<<<<<<< HEAD
-  \textbf{r} = \frac{1}{2}\begin{bmatrix}
-    \pm \sqrt{R_{11}+1} \\
-    \pm \sqrt{R_{22}+1} \\
-    \pm \sqrt{R_{33}+1}
-  \end{bmatrix}
-=======
-\textbf{r} = \begin{bmatrix}
-\pm \sqrt{\frac{R_{11}+1}{2}} \\
-\pm \sqrt{\frac{R_{22}+1}{2}} \\
-\pm \sqrt{\frac{R_{33}+1}{2}}
-\end{bmatrix}
->>>>>>> ed890480
+  \textbf{r} = \begin{bmatrix}
+    \pm \sqrt{\frac{R_{11}+1}{2}} \\
+    \pm \sqrt{\frac{R_{22}+1}{2}} \\
+    \pm \sqrt{\frac{R_{33}+1}{2}}
+  \end{bmatrix}
 \end{equation}
 To decide the signs of the elements of \textbf{r} we can use the following criteria:
 \begin{itemize}
@@ -181,15 +169,9 @@
 If the singularity is not present we can find theta and \textbf{r}:\\
 \textbf{Note: we obtain two solutions for $\theta$ and cosequently r}
 \begin{align}
-<<<<<<< HEAD
-  \cos(\theta) & = \left(R_{11}+R_{22}+R_{33}-1\right)                                \\
-  \sin(\theta) & = \pm\sqrt{{(R_{32}-R_{23})}^2+(R_{13}-R_{31})^2+(R_{21}-R_{12})^2}  \\
-  \theta       & = \atan2\left(\sin\theta,\cos\theta\right) \in \left(-\pi,\pi\right]
-=======
-\cos(\theta) &= \left(R_{11}+R_{22}+R_{33}-1\right)\\
-\sin(\theta) &= \pm\sqrt{(R_{32}-R_{23})^2+(R_{13}-R_{31})^2+(R_{21}-R_{12})^2}\\
-\theta &= \atan2\left(\sin\theta,\cos\theta\right) \in (-\pi,\pi]
->>>>>>> ed890480
+  \cos(\theta) & = \left(R_{11}+R_{22}+R_{33}-1\right)                             \\
+  \sin(\theta) & = \pm\sqrt{(R_{32}-R_{23})^2+(R_{13}-R_{31})^2+(R_{21}-R_{12})^2} \\
+  \theta       & = \atan2\left(\sin\theta,\cos\theta\right) \in (-\pi,\pi]
 \end{align}
 \begin{equation}
   \textbf{r} = \frac{1}{2\sin(\theta)}\begin{bmatrix}
@@ -200,10 +182,10 @@
 \end{equation}
 \section{Euler}
 \subsection{Euler direct problem}
-To find R from $\phi$, $\theta$ and $\psi$ around axis X,Y,Z we use the 
+To find R from $\phi$, $\theta$ and $\psi$ around axis X,Y,Z we use the
 following formula:
 \begin{equation}
-R(\phi,\theta,\psi) = R_x(\phi)R_y(\theta)R_z(\psi)
+  R(\phi,\theta,\psi) = R_x(\phi)R_y(\theta)R_z(\psi)
 \end{equation}
 \subsection{Inverse Problem}
 Given a rotation matrix R we can find $\phi$, $\theta$ and $\psi$:
@@ -213,9 +195,9 @@
 \subsection{not singularity}
 If it is not a singularity we can find $\phi$, $\theta$ and $\psi$:
 \begin{align}
-\theta &= \atan2\left(\pm\sqrt{R_{13}^2+R_{23}^2},R_{33}\right)\\
-\phi &= \atan2\left(R_{13}/\sin(\theta),-R_{23}/\sin(\theta)\right)\\
-\psi &= \atan2\left(R_{31}/\sin(\theta),R_{32}/\sin(\theta)\right)
+  \theta & = \atan2\left(\pm\sqrt{R_{13}^2+R_{23}^2},R_{33}\right)       \\
+  \phi   & = \atan2\left(R_{13}/\sin(\theta),-R_{23}/\sin(\theta)\right) \\
+  \psi   & = \atan2\left(R_{31}/\sin(\theta),R_{32}/\sin(\theta)\right)
 \end{align}
 \section{Roll Pitch Yawn}\label{sec:rpy}
 \subsection{RPY direct problem}
@@ -271,13 +253,8 @@
 \end{equation}
 \subsection{DH parameters from transformation matrix}
 First we have to check that the first three by three submatrix is
-<<<<<<< HEAD
 a rotation matrix
-\hyperref[sec:check_rotation]{(see \cref{sec:check_rotation})}.\\
-=======
- a rotation matrix
-  \hyperref[sec:check_rotation]{(see section \ref{sec:check_rotation})}.\\
->>>>>>> ed890480
+\hyperref[sec:check_rotation]{(see section \ref{sec:check_rotation})}.\\
 Then we can find the parameters:
 \begin{align}
   \theta_i & = \atan2\left(R_{12},R_{11}\right)          \\
@@ -297,17 +274,10 @@
 \subsection{3-DOF robot}
 The primary workspace is defined by two concentric spheres of radius $r_{in}$ and $r_{out}$ where:
 \begin{equation}
-<<<<<<< HEAD
-  r_{in}= l_{min}+l_{med}+l_{max}
-\end{equation}
-\begin{equation}
-  r_{out} = \max(0,l_{max}- l_{med} -l_{min})
-=======
-r_{out}= l_{min}+l_{med}+l_{max}
-\end{equation}
-\begin{equation}
-r_{in} = \max(0,l_{max}- l_{med} -l_{min})
->>>>>>> ed890480
+  r_{out}= l_{min}+l_{med}+l_{max}
+\end{equation}
+\begin{equation}
+  r_{in} = \max(0,l_{max}- l_{med} -l_{min})
 \end{equation}
 where:
 \begin{itemize}
@@ -318,42 +288,42 @@
 \section{Inverse Kinematic}
 \subsection{Trigonometry}
 \begin{align}
-    \cos(\theta+\phi) = \cos(\theta)\cos(\phi)-\sin(\theta)\sin(\phi) \\
-    \sin(\theta+\phi) = \sin(\theta)\cos(\phi)+\cos(\theta)\sin(\phi)
+  \cos(\theta+\phi) = \cos(\theta)\cos(\phi)-\sin(\theta)\sin(\phi) \\
+  \sin(\theta+\phi) = \sin(\theta)\cos(\phi)+\cos(\theta)\sin(\phi)
 \end{align}
 \subsection{algebraic transformation}
 if we have a system of the form:
 \begin{align}
-    a\cos(\theta)+b\sin(\theta) = c 
+  a\cos(\theta)+b\sin(\theta) = c
 \end{align}
 we can transform it in a system of the form:
 \begin{align}
-    u_{12} &=\frac{a \pm \sqrt{a^2+b^2-c^2}}{b+c}\\
-    \theta_{12} &= \atan2(u_{12})
+  u_{12}      & =\frac{a \pm \sqrt{a^2+b^2-c^2}}{b+c} \\
+  \theta_{12} & = \atan2(u_{12})
 \end{align}
 \textbf{Note: we have to check that $a^2+b^2-c^2 \geq 0$}
 \subsection{algebraic solution}
 Rewrite a system of equations in the form:
 \begin{equation}
-    \begin{bmatrix}
+  \begin{bmatrix}
     a_{11} & a_{12} \\
     a_{21} & a_{22}
-    \end{bmatrix}
-    \begin{bmatrix}
+  \end{bmatrix}
+  \begin{bmatrix}
     c_1 \\
     s_1
-    \end{bmatrix}
-    =
-    \begin{bmatrix}
+  \end{bmatrix}
+  =
+  \begin{bmatrix}
     b_1 \\
     b_2
-    \end{bmatrix}
+  \end{bmatrix}
 \end{equation}
 and obtain the solution:
 \begin{align}
-    det &=(a_{11}a_{22}-a_{12}a_{21})\\
-    c_1 &= \frac{a_{11}b_1+a_{21}b_2}{det} \\
-    s_1 &= \frac{a_{12}b_1+a_{22}b_2}{det}
+  det & =(a_{11}a_{22}-a_{12}a_{21})      \\
+  c_1 & = \frac{a_{11}b_1+a_{21}b_2}{det} \\
+  s_1 & = \frac{a_{12}b_1+a_{22}b_2}{det}
 \end{align}
 \textbf{Note: we have to check that $det \neq 0$}
-\end{document}
+\end{document}